// Copyright 2021 Paul Schaub.
// SPDX-FileCopyrightText: 2021 Paul Schaub <vanitasvitae@fsfe.org>
//
// SPDX-License-Identifier: Apache-2.0

package org.pgpainless.key.protection;

import org.bouncycastle.openpgp.PGPException;
import org.bouncycastle.openpgp.PGPPrivateKey;
import org.bouncycastle.openpgp.PGPSecretKey;
import org.bouncycastle.openpgp.operator.PBESecretKeyDecryptor;
import org.pgpainless.exception.KeyIntegrityException;
import org.pgpainless.exception.WrongPassphraseException;
import org.pgpainless.key.info.KeyInfo;
import org.pgpainless.key.util.PublicKeyParameterValidationUtil;
import org.pgpainless.util.Passphrase;

public final class UnlockSecretKey {

    private UnlockSecretKey() {

    }

    public static PGPPrivateKey unlockSecretKey(PGPSecretKey secretKey, SecretKeyRingProtector protector)
<<<<<<< HEAD
            throws PGPException {
=======
            throws PGPException, KeyIntegrityException {
>>>>>>> af1d4f3e

        PBESecretKeyDecryptor decryptor = null;
        if (KeyInfo.isEncrypted(secretKey)) {
            decryptor = protector.getDecryptor(secretKey.getKeyID());
        }
        PGPPrivateKey privateKey = unlockSecretKey(secretKey, decryptor);
        return privateKey;
    }

<<<<<<< HEAD
    public static PGPPrivateKey unlockSecretKey(PGPSecretKey secretKey, PBESecretKeyDecryptor decryptor)
            throws PGPException {
=======
    public static PGPPrivateKey unlockSecretKey(PGPSecretKey secretKey, PBESecretKeyDecryptor decryptor) throws PGPException {
>>>>>>> af1d4f3e
        PGPPrivateKey privateKey;
        try {
            privateKey = secretKey.extractPrivateKey(decryptor);
        } catch (PGPException e) {
            throw new WrongPassphraseException(secretKey.getKeyID(), e);
        }

        if (privateKey == null) {
            int s2kType = secretKey.getS2K().getType();
            if (s2kType >= 100 && s2kType <= 110) {
                throw new PGPException("Cannot decrypt secret key" + Long.toHexString(secretKey.getKeyID()) + ": " +
                        "Unsupported private S2K usage type " + s2kType);
            }

            throw new PGPException("Cannot decrypt secret key.");
        }

<<<<<<< HEAD
        return privateKey;
    }

    public static PGPPrivateKey unlockSecretKey(PGPSecretKey secretKey, Passphrase passphrase)
            throws PGPException {
=======
        if (secretKey.getPublicKey() != null) {
            PublicKeyParameterValidationUtil.verifyPublicKeyParameterIntegrity(privateKey, secretKey.getPublicKey());
        }
        return privateKey;
    }

    public static PGPPrivateKey unlockSecretKey(PGPSecretKey secretKey, Passphrase passphrase) throws PGPException, KeyIntegrityException {
>>>>>>> af1d4f3e
        return unlockSecretKey(secretKey, SecretKeyRingProtector.unlockSingleKeyWith(passphrase, secretKey));
    }
}<|MERGE_RESOLUTION|>--- conflicted
+++ resolved
@@ -12,7 +12,6 @@
 import org.pgpainless.exception.KeyIntegrityException;
 import org.pgpainless.exception.WrongPassphraseException;
 import org.pgpainless.key.info.KeyInfo;
-import org.pgpainless.key.util.PublicKeyParameterValidationUtil;
 import org.pgpainless.util.Passphrase;
 
 public final class UnlockSecretKey {
@@ -22,11 +21,7 @@
     }
 
     public static PGPPrivateKey unlockSecretKey(PGPSecretKey secretKey, SecretKeyRingProtector protector)
-<<<<<<< HEAD
-            throws PGPException {
-=======
             throws PGPException, KeyIntegrityException {
->>>>>>> af1d4f3e
 
         PBESecretKeyDecryptor decryptor = null;
         if (KeyInfo.isEncrypted(secretKey)) {
@@ -36,12 +31,8 @@
         return privateKey;
     }
 
-<<<<<<< HEAD
     public static PGPPrivateKey unlockSecretKey(PGPSecretKey secretKey, PBESecretKeyDecryptor decryptor)
             throws PGPException {
-=======
-    public static PGPPrivateKey unlockSecretKey(PGPSecretKey secretKey, PBESecretKeyDecryptor decryptor) throws PGPException {
->>>>>>> af1d4f3e
         PGPPrivateKey privateKey;
         try {
             privateKey = secretKey.extractPrivateKey(decryptor);
@@ -59,21 +50,11 @@
             throw new PGPException("Cannot decrypt secret key.");
         }
 
-<<<<<<< HEAD
         return privateKey;
     }
 
     public static PGPPrivateKey unlockSecretKey(PGPSecretKey secretKey, Passphrase passphrase)
-            throws PGPException {
-=======
-        if (secretKey.getPublicKey() != null) {
-            PublicKeyParameterValidationUtil.verifyPublicKeyParameterIntegrity(privateKey, secretKey.getPublicKey());
-        }
-        return privateKey;
-    }
-
-    public static PGPPrivateKey unlockSecretKey(PGPSecretKey secretKey, Passphrase passphrase) throws PGPException, KeyIntegrityException {
->>>>>>> af1d4f3e
+            throws PGPException, KeyIntegrityException {
         return unlockSecretKey(secretKey, SecretKeyRingProtector.unlockSingleKeyWith(passphrase, secretKey));
     }
 }